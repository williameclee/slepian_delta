function varargout=grace2plmt(Pcenter,Rlevel,units,forcenew)
% [potcoffs,cal_errors,thedates]=GRACE2PLMT(Pcenter,Rlevel,units,forcenew)
%
% This program reads in the Level-2 GRACE geoid products from either the CSR or
% GFZ data centers, does some processing, and saves them as a plmt matrix
% in a .mat file.  In particular, the coefficients are reordered to our
% prefered lmcosi format, they are referenced to the WGS84 ellipsoid, 
% the C2,0 coefficients are replaced with more accurate measurements from
% satellite laser ranging, and the degree one coefficients are 
% substituted with those from Swenson et al. (2008).  You have the option 
% of leaving them as geopotential 
% or converting them to surface mass density using the method of 
% Wahr et al. 1998, based on Love numbers (see PLM2POT).
%
% INPUT:
% 
% Pcenter     'CSR' data center at the Center for Space Research
%             'GFZ' data center at the GeoForschungsZentrum Potsdam
% Rlevel      The release level of the solution you want.  
%              Either 'RL04','RL05', or 'RL06'
% units       'POT' or 'SD' for whether you want geopotential or surface
%               mass density
% forcenew    Whether or not you want to force new generation of a save file
%              (1) or just use the one we already have (0) [default].
%
% OUTPUT:
% 
% Returns these variables and saves them in a .mat file:
%    potcoffs       potential coefficients [nmonths x addmup(Ldata) x 6]
%                    these could also be in surface mass density
%    cal_errors     calibrated errors [nmonths x addmup(Ldata) x 4]
%    thedates       time stamps in Matlab time
%
% NOTE:

%	SLR data available from the GRACE Tellus website for RL06:
%	ftp://podaac-ftp.jpl.nasa.gov/allData/grace/L2/CSR/RL06
%	 
%	The RL05 solutions from CSR do not have any standard deviations 
%    given, formal or calibrated.  These values will be reported as 0.
%
%   SLR data available from the GRACE Tellus website:
%   http://grace.jpl.nasa.gov/data/J2/ notably 
%   ftp://ftp.csr.utexas.edu/pub/slr/degree_2/C20_RL04_2010_12.txt
%  The header was removed and the file renamed for easy use.
%  Updated files keep getting posted in the same location.  
%
%  SLR data available from the GRACE Tellus website:
%   http://grace.jpl.nasa.gov/data/degree1/ notably 
%   ftp://podaac.jpl.nasa.gov/allData/tellus/L2/degree_1/
%  The header was removed and the file renamed for easy use.
%  Updated files keep getting posted in the same location.  
%
% EXAMPLE: to make a new save file when you have added more months
% [potcoffs,cal_errors,thedates]=grace2plmt('CSR','RL05','SD',1);
%
%
% Last modified by mlubeck-at-email.arizona.edu, 03/18/2019
% Last modified by charig-at-email.arizona.edu, 03/16/2016
% Last modified by fjsimons-at-alum.mit.edu, 05/17/2011

% Determine parameters and set defaults
defval('Pcenter','CSR')
defval('Rlevel','RL06')
defval('units','SD')
defval('forcenew',1)

% Where the original data files are kept
defval('ddir1',fullfile(getenv('IFILES'),'GRACE','Originals',Rlevel,Pcenter));
 

% Where you would like to save the new .mat file
defval('ddir2',fullfile(getenv('IFILES'),'GRACE'));
% And the name of that save file
if strcmp(units,'SD')
    fnpl=sprintf('%s/%s_%s_alldata_%s.mat',ddir2,Pcenter,Rlevel,units);
elseif strcmp(units,'POT')
    fnpl=sprintf('%s/%s_%s_alldata.mat',ddir2,Pcenter,Rlevel);
else
    error ('The unit input is not valid.')
end

% If this file already exists, load it.  Otherwise, or if we force it, make
% a new one (e.g. you added extra months to the database).
if exist(fnpl,'file')==2 && forcenew==0
     load(fnpl)
     disp(sprintf('%s loaded by GRACE2PLMT',fnpl))
else
    if ~exist(ddir1,'dir')
       error ('The data you asked for are not currently stored.')
       %If you received this error it means the directory datanames does
       %not exist which means you have not downloaded the data or the data
       %was not downloaded to where the program expects 
    end

% DATA CENTER
if strcmp(Pcenter,'GFZ')
    if strcmp(Rlevel,'RL04')
        % Find the coefficient files
        datanames=ls2cell(fullfile(ddir1,'GSM*G---_0004'));
        % Find the error files
        errornames=ls2cell(fullfile(ddir1,'GSM*G---_0004.txt'));
        % Know a priori what the bandwidth of the coefficients is
        Ldata=120;
    elseif strcmp(Rlevel,'RL05')
        % Find the coefficient files
        datanames=ls2cell(fullfile(ddir1,'GSM*G---_005a'));
        % Find the error files
        errornames=ls2cell(fullfile(ddir1,'GSM*G---_005a.txt'));
        % Know a priori what the bandwidth of the coefficients is
        Ldata=90;
<<<<<<< HEAD
=======
    elseif strcmp(Rlevelm,'RL06')
        %find the coefficient file names
        datanames=ls2cell(fullfile(ddir1,'GSM*G---_006a'));
        %Find the error files
        errornames=ls2cell(fullfile(ddir1),'GSM*G---_006a.txt');
        %Know a priori what the bandwith of the coefficients is
        Ldata=60;
>>>>>>> 7ebdab55
    end      
elseif  strcmp(Pcenter,'CSR')
    if strcmp(Rlevel,'RL04')
       datanames=ls2cell(fullfile(ddir1,'GSM*0060_0004'));
       errornames=ls2cell(fullfile(ddir1,'GSM*0060_0004.txt'));
    elseif strcmp(Rlevel,'RL05')
       datanames=ls2cell(fullfile(ddir1,'GSM*0060_0005'));
       % CSR Release Level 5 has no calibrated error files
       %errornames=ls2cell(fullfile(ddir1,'GSM*0060_0005.txt'));
    elseif strcmp(Rlevel,'RL06')
        datanames=ls2cell(fullfile(ddir1,'GSM*BA01_0600'));
        %naming convention was changed for RL06 where BA stands
        %for degree 60 gravity solution and 01 represents unconstrained
        %spherical harmonic solution with a boxcar windowing function 
        %(the meaning of 01 was derived from the L-2 UserHandbook_v4.0).
        %In addition, the BB stands for degree 96 gravity solution with a
        %boxcar windowing function. 
        %The other change was made to the last naming entry, which is now
        %in the form rrvv. In this case rr represents the release number
        %maximum 2 digits and vv represents the maximum 2 digit version 
        %number. So for RL06 the nomenclature is 0600 instead of 0006 for
        %Rl05 previosly. The PID naming convention stays the same.    
    end
   % Know a priori what the bandwidth of the coefficients is
   Ldata=60;
elseif  strcmp(Pcenter,'JPL')
    %Do we want to continue JPL support?
    if strcmp(Rlevel,'RL05')
       datanames=ls2cell(fullfile(ddir1,'GSM*JPLEM*0005'));
       % JPL Release Level 5 has no calibrated error files
       %errornames=ls2cell(fullfile(ddir1,'GSM*0060_0004.txt'));
<<<<<<< HEAD
    elseif strcmp(Rlevel,'RL05');
        datanames=ls2cell(fullfile(ddir1,'GSM*JPLEM*005'));
    else
        error('JPL RL04 solutions not currently stored');
=======
    else
        error('JPL RL04 solutions not currently stored');
    %elseif strcmp(Rlevel,'RL05');
    %    datanames=ls2cell(fullfile(ddir1,'GSM*JPLEM*005'));
>>>>>>> 7ebdab55
    end
   % Know a priori what the bandwidth of the coefficients is
   Ldata=90;
end

% WGS84 reference SETUP
% For now just hardcode the even zonal coefficients (J), later use
% Frederik's GRS.m program, don't bother with the higher degrees
j2= 0.108262982131e-2*-1.0/(2*2+1)^0.5; % will be row 4
j4=-0.237091120053e-5*-1.0/(2*4+1)^0.5; % will be row 11
% Also useful
a=fralmanac('a_EGM96','Earth');

% C20 CORRECTION SETUP

% Load the C(2,0) coefficients from satellite laser ranging, depending on
% our release level. Note, here the 'NH' part describes a no header version
% of the SLR datafiles.
if strcmp(Rlevel,'RL04')
    slrc20=load(fullfile(getenv('IFILES'),'SLR','C20_RL04_NH.txt'));
elseif strcmp(Rlevel,'RL05')
    slrc20=load(fullfile(getenv('IFILES'),'SLR','C20_RL05_NH.txt'));
elseif strcmp(Rlevel,'RL06')
    slrc20=load(fullfile(getenv('IFILES'),'SLR','C20_RL06_NH.txt'));
   
end
% The sigma error is column 4
slrc20_error=slrc20(:,4)*1e-10;
% Remove the AOD1B model which was removed from the GRACE GSM data but
% restored to this SLR data.  Use the raw value (column 2). See data headers.
slrc20=[slrc20(:,1) slrc20(:,2)-slrc20(:,5)*1e-10];
% Convert the dates to Matlab format
[n,m]=size(slrc20);
slrc20(:,1)=datenum([slrc20(:,1) ones(n,1) ones(n,1)]);
% Make slrc20 relative to the WGS84 ellipsoid
slrc20(:,2) = slrc20(:,2) - j2;

% Degree 1 Correction Setup
if Rlevel=='RL04'
    deg1=load(fullfile(getenv('IFILES'),'GRACE','deg1_RL04_NH.txt'));
elseif Rlevel=='RL05'
    deg1=load(fullfile(getenv('IFILES'),'GRACE','deg1_RL05_NH.txt'));
elseif Rlevel=='RL06'
    deg1=load(fullfile(getenv('IFILES'),'GRACE','deg1_RL05_NH.txt'));
     %the RL06 deg 1 will be updated once the updated data has been 
     %released. For now the file being used is the updated RL05 one
     %downloaded from the GRACE Tellus website
end
[n,m] = size(deg1);
dates_str = num2str(deg1(:,1));
deg1dates = datenum([str2num(dates_str(:,1:4)) str2num(dates_str(:,5:6)) 15*ones(n,1)]);
[b,m] = unique(deg1dates);
deg1dates = deg1dates(m);
for i=1:n/2; temp = [deg1(2*i-1,2:7); deg1(2*i,2:7)]; mydeg1(i,:,:) = temp; end;


% Initialize
nmonths = length(datanames);
thedates = zeros(1,nmonths);
[dems,dels]=addmon(Ldata);

% Calibrated errors are normally used instead, but they are kept here for
% completeness.

% Last two columns here are "formal" errors
% l m cosine sine cosine_stddev sine_stddev
potcoffs=nan(nmonths,addmup(Ldata),6);
% Last two columns here are "calibrated" errors
% l m cosine sine
cal_errors=nan(nmonths,addmup(Ldata),4);

% Loop over the months
for index = 1:nmonths 
    % load geopotential coefficients
    fname1=fullfile(ddir1,datanames{index});

    % Open and scan the file (data from all three centers is 10 columns)
    fid = fopen(fname1);
    C = textscan(fid,'%s%s%s%s%s%s%s%s%s%s');
    fclose(fid);

    % Only grab the lines for GRCOF2
    Carray = cat(3,C{:});
    I = strmatch('GRCOF2',Carray(:,1,1),'exact');
    Carray = squeeze(Carray(I,1,:));
    
    % Only want columns 2-7, and as format double
    Carray = Carray(:,2:7);
    lmcosi_month=cellfun(@str2num,Carray);
    % This should be addmup(Ldata)
    [m,n] = size(lmcosi_month);
    
    if strcmp(Pcenter,'GFZ') || strcmp(Pcenter,'CSR')
        % Change the order of the coefficients so that 
        % order m goes as [0 01 012 0123 ...]
        new_ordering = zeros(m,6);
        revdel=[0 Ldata:-1:0];
        i=1;
        for j=1:length(dems)
            k = dels(i)+1 + sum( revdel( (1:dems(i) + 1 ) ) );
            new_ordering(j,:) = lmcosi_month(k,:);    
            i=i+1;
        end
        lmcosi_month = new_ordering;
    elseif strcmp(Pcenter,'JPL')
        % The JPL coefficients are in the order we want already; just need
        % to add the zero and one coefficients
        lmcosi_month = [0 0 0 0 0 0; 1 0 0 0 0 0; 1 1 0 0 0 0; lmcosi_month];
        % Some JPL months are only degree 60, so add in zeros to get up to
        % degree 90
        ldim=length(lmcosi_month);
        if max(lmcosi_month(:,1))==60
            [~,~,~,lmcosiE]=addmon(Ldata);
            lmcosi_month = [lmcosi_month;...
                            lmcosiE(ldim+1:end,1:2) zeros(length(lmcosiE)-ldim,4)];
        end
        
    else
        error('Data center error')
    end
    
    % Remove the mean value of the potential i.e. set 0,0 coff = 0
    lmcosi_month(1,3) = 0;
    
    % Make the geopotential relative to the WGS 84 ellipsoid 
    % A bit redundant since we replace 2,0 shortly
    lmcosi_month(4,3) = lmcosi_month(4,3) - j2;
    lmcosi_month(11,3) = lmcosi_month(11,3) - j4;
    
    % Calculate the midpoint of this data span
    monthstart = datenum([str2num(datanames{index}(7:10))...
                        1 str2num(datanames{index}(11:13))]);
    monthend = datenum([str2num(datanames{index}(15:18))...
                        1 str2num(datanames{index}(19:21))]);
    monthmid = (monthstart+monthend)/2;
    thedates(index) = monthmid;
    
    % Now replace the (2,0) coefficient with the SLR value (referenced to
    % WGS84 above).
    % NOTE: This gives a value different than if you used
    % (column3 - column5) from the SLR data file because that data is
    % referenced to an overall mean, not to the WGS 84 ellipsoid.
    where=slrc20(:,1)>monthstart & slrc20(:,1)<monthend;
    if ~any(where)
        % If there is no SLR value within our specific interval, 
        % use the closest value we have
        [~,where]=min(abs(monthmid - slrc20(:,1)));
    end
    % Need to use slrc20(where,2)
    disp(sprintf('C20 was %12.8e now %12.8e',lmcosi_month(4,3),slrc20(where,2)))
    lmcosi_month(4,3)=slrc20(where,2);
    
    % Now replace the degree 1 coefficients with those from Swenson et al.(2008)
    
    where1=deg1dates(:)>monthstart & deg1dates(:)<monthend;
    if ~any(where1)
        % If there is no Deg1 value within our specific interval, 
        % don't change anything, because we know the first few months are missing
        disp('No change to degree 1')
    else
        disp(['Deg1 value for ' datestr(deg1dates(where1)) ' used.']);
        lmcosi_month(2:3,1:4)=squeeze(mydeg1(where1,:,1:4));
    end
    
    
    % Convert the geopotential coefficients into surface mass density, 
    % if so desired
    if strcmp(units,'SD')
        % Need to make geoid first
        lmcosi_extra=plm2pot([lmcosi_month(:,1:2) lmcosi_month(:,5:6)*a],[],[],[],4);
        lmcosi_month=plm2pot([lmcosi_month(:,1:2) lmcosi_month(:,3:4)*a],[],[],[],4);
        % Add the fornal errors back in columns 5,6
        lmcosi_month=[lmcosi_month lmcosi_extra(:,3:4)];
    end
    
    % Combine into one matrix 
    potcoffs(index,:,:) = lmcosi_month;
    
    %%%
    % CALIBRATED ERRORS
    %%%
    % We have no calibrated errors for CSR release 05, so we have to bypass
    % this section in this case.
if (strcmp(Pcenter,'CSR') || strcmp(Pcenter,'JPL')) && (strcmp(Rlevel,'RL05')...
    || strcmp(Rlevel,'RL06'))
       cal_errors(index,:,:) = [lmcosi_month(:,1:2) zeros(size(lmcosi_month(:,1:2)))];
    else
    fname2=fullfile(ddir1,errornames{index});
    
    % Open and scan the file (data from both Pcenters is 5 columns)
    fid = fopen(fname2);
    E = textscan(fid,'%s%s%s%s%s');
    fclose(fid);

    % Only grab the lines for CALSDV
    Earray = cat(3,E{:});
    I = strmatch('CALSDV',Earray(:,1,1),'exact');
    Earray = squeeze(Earray(I,1,:));
    
    % Only want columns 2-5, and as format double
    Earray = Earray(:,2:5);
    cal_errors_month=cellfun(@str2num,Earray);
    [m,n] = size(cal_errors_month);
    
    % Change the order of the coefficients so that 
    % order m goes as [0 01 012 0123 ...]
    revdel=[0 Ldata:-1:0];
    i=1;
    if strcmp(Pcenter,'CSR')
      new_ordering = zeros(m,4);
      demm=dems;
      for j=1:length(dems)
        k = dels(i)+1 + sum( revdel( (1:dems(i) + 1 ) ) );
        new_ordering(j,:) = cal_errors_month(k,:);
        demm(j)=cal_errors_month(k,2);
        i=i+1;
      end
      cal_errors_month = new_ordering;
    elseif strcmp('GSM-2_2006121-2006151_0028_EIGEN_G---_0004.txt',...
                    errornames(index)) || strcmp(Rlevel,'RL05')
      % for one very odd GFZ file
      new_ordering = zeros(m,4);
      i=4;
      for j=4:length(dems)
        k = dels(i)+1 + sum( revdel( (1:dems(i) + 1 ) ) );
        % This file has only 1 space for the 2,1 coefficients
        if dems(i)==0
          k=k-2;
        else
          k=k-3;
        end
        new_ordering(j-3,:) = cal_errors_month(k,:);
        i=i+1;
      end
      cal_errors_month = new_ordering;
      
    else % for the rest of GFZ, which has slightly less odd formatting
      new_ordering = zeros(m-1,4);
      i=4;
      for j=4:length(dems)
        k = dels(i)+1 + sum( revdel( (1:dems(i) + 1 ) ) );
        % These files have two spaces for the 2,1 coefficients
        if j == 5
          k=k-3;
        else
          k=k-2;
        end
        new_ordering(j-3,:) = cal_errors_month(k,:);
        i=i+1;
      end
      cal_errors_month = new_ordering;
    end
    
    % If from the GFZ data center, add terms for l=0 and 1
    if Pcenter == 'GFZ'
      cal_errors_month = [0 0 0 0; 1 0 0 0; 1 1 0 0; cal_errors_month];
    end
    
    % Replace the C20 error from GRACE with the C20 error from SLR since we
    % used the C20 coefficient from SLR
    disp(sprintf('C20 error was %12.8e now %12.8e',cal_errors_month(4,3),slrc20_error(where)))
    cal_errors_month(4,3)=slrc20_error(where);
    
    % Replace the Deg1 error from GRACE with the Deg1 error from Swenson et al.
    if ~any(where1)
        % Do nothing here
    else
        cal_errors_month(2:3,3:4)=squeeze(mydeg1(where1,:,5:6));
    end
    
    % Convert the geopotential error coefficients into surface mass 
    % density, if so desired
    if strcmp(units,'SD')
        % Need to make geoid first
        a=fralmanac('a_EGM96','Earth');
        cal_errors_month=plm2pot([cal_errors_month(:,1:2) cal_errors_month(:,3:4)*a],[],[],[],4);
    end
    
    % Combine into one matrix
    cal_errors(index,:,:) = cal_errors_month;
    
    end % We have no errors?
    
    disp(['Processed month number: ' num2str(index)]);
end

% Save
save(fnpl,'potcoffs','cal_errors','thedates');

   

end % End if we have a save file already

% Collect output
varns={potcoffs,cal_errors,thedates};
varargout=varns(1:nargout);<|MERGE_RESOLUTION|>--- conflicted
+++ resolved
@@ -109,16 +109,6 @@
         errornames=ls2cell(fullfile(ddir1,'GSM*G---_005a.txt'));
         % Know a priori what the bandwidth of the coefficients is
         Ldata=90;
-<<<<<<< HEAD
-=======
-    elseif strcmp(Rlevelm,'RL06')
-        %find the coefficient file names
-        datanames=ls2cell(fullfile(ddir1,'GSM*G---_006a'));
-        %Find the error files
-        errornames=ls2cell(fullfile(ddir1),'GSM*G---_006a.txt');
-        %Know a priori what the bandwith of the coefficients is
-        Ldata=60;
->>>>>>> 7ebdab55
     end      
 elseif  strcmp(Pcenter,'CSR')
     if strcmp(Rlevel,'RL04')
@@ -150,17 +140,10 @@
        datanames=ls2cell(fullfile(ddir1,'GSM*JPLEM*0005'));
        % JPL Release Level 5 has no calibrated error files
        %errornames=ls2cell(fullfile(ddir1,'GSM*0060_0004.txt'));
-<<<<<<< HEAD
-    elseif strcmp(Rlevel,'RL05');
-        datanames=ls2cell(fullfile(ddir1,'GSM*JPLEM*005'));
-    else
-        error('JPL RL04 solutions not currently stored');
-=======
     else
         error('JPL RL04 solutions not currently stored');
     %elseif strcmp(Rlevel,'RL05');
     %    datanames=ls2cell(fullfile(ddir1,'GSM*JPLEM*005'));
->>>>>>> 7ebdab55
     end
    % Know a priori what the bandwidth of the coefficients is
    Ldata=90;
